from test.integration.base import DBTIntegrationTest, use_profile

from dbt import deprecations
import dbt.exceptions


class BaseTestDeprecations(DBTIntegrationTest):
    def setUp(self):
        super().setUp()
        deprecations.reset_deprecations()

    @property
    def schema(self):
        return "deprecation_test_012"

    @staticmethod
    def dir(path):
        return path.lstrip("/")

    @property
    def models(self):
        return self.dir("models")


class TestDeprecations(BaseTestDeprecations):
    @use_profile('postgres')
    def test_postgres_deprecations_fail(self):
        self.run_dbt(strict=True, expect_pass=False)

    @use_profile('postgres')
    def test_postgres_deprecations(self):
        self.assertEqual(deprecations.active_deprecations, set())
        self.run_dbt(strict=False)
        expected = {'adapter:already_exists'}
        self.assertEqual(expected, deprecations.active_deprecations)


class TestMacroDeprecations(BaseTestDeprecations):
    @property
    def models(self):
        return self.dir('boring-models')

    @property
    def project_config(self):
        return {
            'macro-paths': [self.dir('deprecated-macros')],
        }

    @use_profile('postgres')
    def test_postgres_deprecations_fail(self):
        with self.assertRaises(dbt.exceptions.CompilationException):
            self.run_dbt(strict=True)

    @use_profile('postgres')
    def test_postgres_deprecations(self):
        self.assertEqual(deprecations.active_deprecations, set())
        self.run_dbt(strict=False)
        expected = {'generate-schema-name-single-arg'}
        self.assertEqual(expected, deprecations.active_deprecations)


class TestMaterializationReturnDeprecation(BaseTestDeprecations):
    @property
    def models(self):
        return self.dir('custom-models')

    @property
    def project_config(self):
        return {
            'macro-paths': [self.dir('custom-materialization-macros')],
        }

    @use_profile('postgres')
    def test_postgres_deprecations_fail(self):
        # this should fail at runtime
        self.run_dbt(strict=True, expect_pass=False)

    @use_profile('postgres')
    def test_postgres_deprecations(self):
        self.assertEqual(deprecations.active_deprecations, set())
        self.run_dbt(strict=False)
        expected = {'materialization-return'}
        self.assertEqual(expected, deprecations.active_deprecations)


<<<<<<< HEAD
class TestBQPartitionByDeprecation(BaseTestDeprecations):
    @property
    def models(self):
        return self.dir('bq-partitioned-models')
    
    @use_profile('bigquery')
    def test_bigquery_partition_by_fail(self):
        self.run_dbt(['seed'])
        self.run_dbt(strict=True, expect_pass=False)

    @use_profile('bigquery')
    def test_bigquery_partition_by(self):
        self.run_dbt(['seed'])
        self.assertEqual(deprecations.active_deprecations, set())
        self.run_dbt(strict=False)
        expected = {'bq-partition-by-string'}
=======
class TestModelsKeyMismatchDeprecation(BaseTestDeprecations):
    @property
    def models(self):
        return self.dir('models-key-mismatch')

    @use_profile('postgres')
    def test_postgres_deprecations_fail(self):
        # this should fail at compile_time
        with self.assertRaises(dbt.exceptions.CompilationException) as exc:
            self.run_dbt(strict=True)
        exc_str = ' '.join(str(exc.exception).split())  # flatten all whitespace
        self.assertIn('"seed" is a seed node, but it is specified in the models section', exc_str)

    @use_profile('postgres')
    def test_postgres_deprecations(self):
        self.assertEqual(deprecations.active_deprecations, set())
        self.run_dbt(strict=False)
        expected = {'models-key-mismatch'}
>>>>>>> fdfcd4c6
        self.assertEqual(expected, deprecations.active_deprecations)<|MERGE_RESOLUTION|>--- conflicted
+++ resolved
@@ -83,24 +83,6 @@
         self.assertEqual(expected, deprecations.active_deprecations)
 
 
-<<<<<<< HEAD
-class TestBQPartitionByDeprecation(BaseTestDeprecations):
-    @property
-    def models(self):
-        return self.dir('bq-partitioned-models')
-    
-    @use_profile('bigquery')
-    def test_bigquery_partition_by_fail(self):
-        self.run_dbt(['seed'])
-        self.run_dbt(strict=True, expect_pass=False)
-
-    @use_profile('bigquery')
-    def test_bigquery_partition_by(self):
-        self.run_dbt(['seed'])
-        self.assertEqual(deprecations.active_deprecations, set())
-        self.run_dbt(strict=False)
-        expected = {'bq-partition-by-string'}
-=======
 class TestModelsKeyMismatchDeprecation(BaseTestDeprecations):
     @property
     def models(self):
@@ -119,5 +101,22 @@
         self.assertEqual(deprecations.active_deprecations, set())
         self.run_dbt(strict=False)
         expected = {'models-key-mismatch'}
->>>>>>> fdfcd4c6
-        self.assertEqual(expected, deprecations.active_deprecations)+        self.assertEqual(expected, deprecations.active_deprecations)
+
+
+class TestBQPartitionByDeprecation(BaseTestDeprecations):
+    @property
+    def models(self):
+        return self.dir('bq-partitioned-models')
+
+    @use_profile('bigquery')
+    def test_bigquery_partition_by_fail(self):
+        self.run_dbt(['seed'])
+        self.run_dbt(strict=True, expect_pass=False)
+
+    @use_profile('bigquery')
+    def test_bigquery_partition_by(self):
+        self.run_dbt(['seed'])
+        self.assertEqual(deprecations.active_deprecations, set())
+        self.run_dbt(strict=False)
+        expected = {'bq-partition-by-string'}