
<<<<<<< HEAD

=======
>>>>>>> 7bab3154
{{ config(materialized=var('materialized')) }}

select '{{ var("materialized") }}' as materialization

{% if var('materialized') == 'incremental' and is_incremental() %}
    where 'abc' != (select max(materialization) from {{ this }})
{% endif %}<|MERGE_RESOLUTION|>--- conflicted
+++ resolved
@@ -1,8 +1,4 @@
 
-<<<<<<< HEAD
-
-=======
->>>>>>> 7bab3154
 {{ config(materialized=var('materialized')) }}
 
 select '{{ var("materialized") }}' as materialization
